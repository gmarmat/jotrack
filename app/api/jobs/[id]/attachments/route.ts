import { NextRequest, NextResponse } from 'next/server';
import { promises as fs } from 'fs';
import path from 'path';
import { randomUUID } from 'crypto';
import { z } from 'zod';
<<<<<<< HEAD
import { eq, desc, sql, isNull, and } from 'drizzle-orm';
=======
import { eq, desc, and, isNull } from 'drizzle-orm';
>>>>>>> 5fb67662
import { db } from '@/db/client';
import { jobs, attachments, ATTACHMENT_KINDS, type AttachmentKind } from '@/db/schema';
import {
  ATTACHMENTS_ROOT,
  ensureJobDir,
  sanitizeFilename,
  relativeAttachmentPath,
  inferExtFromType,
  isAllowedExtension,
  MAX_FILE_BYTES,
  MAX_FILE_MB,
  MAX_PER_JOB_BYTES,
  MAX_PER_JOB_MB,
  MAX_GLOBAL_BYTES,
  MAX_GLOBAL_MB,
} from '@/lib/attachments';

export const dynamic = 'force-dynamic';

const paramsSchema = z.object({
  id: z.string().uuid('Invalid job id'),
});

const downloadSchema = z.object({
  download: z.string().uuid().optional(),
});

async function jobExists(jobId: string): Promise<boolean> {
  const rows = await db.select({ id: jobs.id }).from(jobs).where(eq(jobs.id, jobId)).limit(1);
  return rows.length > 0;
}

export async function GET(req: NextRequest, { params }: { params: { id: string } }) {
  try {
    const { id: jobId } = paramsSchema.parse(params);
    const { searchParams } = new URL(req.url);
    const downloadParam = searchParams.get('download');
    const parsed = downloadSchema.safeParse({ download: downloadParam || undefined });
    if (!parsed.success) {
      return NextResponse.json({ error: 'Invalid query' }, { status: 400 });
    }
    const downloadId = parsed.data.download ?? null;

    if (!(await jobExists(jobId))) {
      return NextResponse.json({ error: 'Job not found' }, { status: 404 });
    }

    // Download path
    if (downloadId) {
      const row = await db.query.attachments.findFirst({
        where: (a, { eq }) => eq(a.id, downloadId),
      });
      if (!row || row.jobId !== jobId) {
        return NextResponse.json({ error: 'Attachment not found' }, { status: 404 });
      }
      const abs = path.join(process.cwd(), row.path);
      const fileBuffer = await fs.readFile(abs);
      const headers = new Headers();
      headers.set('Content-Type', 'application/octet-stream');
      headers.set('Content-Disposition', `attachment; filename="${row.filename}"`);
      return new NextResponse(fileBuffer.buffer as ArrayBuffer, { headers });
    }

    // List path (exclude soft-deleted)
    const rows = await db
      .select({
        id: attachments.id,
        filename: attachments.filename,
        size: attachments.size,
        kind: attachments.kind,
        created_at: attachments.createdAt,
      })
      .from(attachments)
      .where(and(eq(attachments.jobId, jobId), isNull(attachments.deletedAt)))
      .orderBy(desc(attachments.createdAt));

    const list = rows.map((r) => ({
      id: r.id,
      filename: r.filename,
      size: r.size,
      kind: r.kind,
      created_at: r.created_at,
      url: `/api/jobs/${jobId}/attachments?download=${r.id}`,
    }));

    return NextResponse.json(list);
  } catch (err) {
    console.error('GET /attachments error', err);
    return NextResponse.json({ error: 'Internal error' }, { status: 500 });
  }
}

export async function POST(req: NextRequest, { params }: { params: { id: string } }) {
  try {
    const { id: jobId } = paramsSchema.parse(params);

    if (!(await jobExists(jobId))) {
      return NextResponse.json({ error: 'Job not found' }, { status: 404 });
    }

    const contentType = req.headers.get('content-type') || '';
    if (!contentType.includes('multipart/form-data')) {
      return NextResponse.json({ error: 'Expected multipart/form-data' }, { status: 400 });
    }

    const form = await req.formData();
    const file = form.get('file');
    if (!file || typeof file === 'string') {
      return NextResponse.json({ error: 'Missing file field' }, { status: 400 });
    }

    // Parse and validate kind (optional, defaults to 'other')
    const kindRaw = form.get('kind');
    const kind: AttachmentKind = 
      kindRaw && typeof kindRaw === 'string' && ATTACHMENT_KINDS.includes(kindRaw as AttachmentKind)
        ? (kindRaw as AttachmentKind)
        : 'other';

    const originalName =
      'name' in file && typeof (file as any).name === 'string' ? (file as any).name : 'upload';
    const safeBase = sanitizeFilename(originalName);
    const type = (file as File).type || null;

    // Determine extension (prefer filename, fallback mime)
    const providedExt = safeBase.includes('.') ? safeBase.split('.').pop()! : '';
    const mimeExt = inferExtFromType(type);
    const ext = (providedExt || mimeExt || '').toLowerCase();

    if (!ext || !isAllowedExtension(ext)) {
      return NextResponse.json({ error: 'Unsupported file type' }, { status: 415 });
    }

    const bytes = await (file as File).arrayBuffer();
    const fileSize = bytes.byteLength;

    // Check file size limit
    if (fileSize > MAX_FILE_BYTES) {
      return NextResponse.json(
        { error: 'FILE_TOO_LARGE', maxMb: MAX_FILE_MB },
        { status: 400 }
      );
    }

    // Check job quota
    const jobTotalResult = await db
      .select({ total: sql<number>`COALESCE(SUM(${attachments.size}), 0)` })
      .from(attachments)
      .where(eq(attachments.jobId, jobId));
    const jobTotal = jobTotalResult[0]?.total || 0;

    if (jobTotal + fileSize > MAX_PER_JOB_BYTES) {
      const remainingMb = Math.max(0, (MAX_PER_JOB_BYTES - jobTotal) / (1024 * 1024));
      return NextResponse.json(
        { error: 'JOB_QUOTA_EXCEEDED', remainingMb: remainingMb.toFixed(1) },
        { status: 400 }
      );
    }

    // Check global quota
    const globalTotalResult = await db
      .select({ total: sql<number>`COALESCE(SUM(${attachments.size}), 0)` })
      .from(attachments);
    const globalTotal = globalTotalResult[0]?.total || 0;

    if (globalTotal + fileSize > MAX_GLOBAL_BYTES) {
      const remainingMb = Math.max(0, (MAX_GLOBAL_BYTES - globalTotal) / (1024 * 1024));
      return NextResponse.json(
        { error: 'GLOBAL_QUOTA_EXCEEDED', remainingMb: remainingMb.toFixed(1) },
        { status: 400 }
      );
    }

    // Ensure storage area exists
    await fs.mkdir(ATTACHMENTS_ROOT, { recursive: true });
    const jobDir = await ensureJobDir(jobId);

    // Ensure unique target filename
    let finalName = safeBase.toLowerCase().endsWith(`.${ext}`) ? safeBase : `${safeBase}.${ext}`;
    let candidate = path.join(jobDir, finalName);
    const baseNoExt = finalName.replace(new RegExp(`\\.${ext}$`, 'i'), '');
    for (let i = 1; ; i++) {
      try {
        await fs.access(candidate); // exists -> try next
        candidate = path.join(jobDir, `${baseNoExt}(${i}).${ext}`);
      } catch {
        break; // free to use
      }
    }

    // Write file
    await fs.writeFile(candidate, Buffer.from(bytes));
    const relPath = relativeAttachmentPath(jobId, path.basename(candidate));
    const attId = randomUUID();
    const now = Date.now();

    await db.insert(attachments).values({
      id: attId,
      jobId: jobId,
      filename: path.basename(candidate),
      path: relPath,
      size: fileSize,
      kind,
      createdAt: now,
      deletedAt: null,
    });

    return NextResponse.json({
      id: attId,
      filename: path.basename(candidate),
      size: fileSize,
      kind,
      created_at: now,
      url: `/api/jobs/${jobId}/attachments?download=${attId}`,
    });
  } catch (err) {
    console.error('POST /attachments error', err);
    return NextResponse.json({ error: 'Internal error' }, { status: 500 });
  }
}

export async function DELETE(req: NextRequest, { params }: { params: { id: string } }) {
  try {
    const { id: jobId } = paramsSchema.parse(params);
    const { searchParams } = new URL(req.url);
    const attachmentId = searchParams.get('attachment');
    if (!attachmentId) {
      return NextResponse.json({ error: 'Missing ?attachment=<id>' }, { status: 400 });
    }

    if (!(await jobExists(jobId))) {
      return NextResponse.json({ error: 'Job not found' }, { status: 404 });
    }

    const row = await db.query.attachments.findFirst({
      where: (a, { eq }) => eq(a.id, attachmentId),
    });
    if (!row || row.jobId !== jobId) {
      return NextResponse.json({ error: 'Attachment not found' }, { status: 404 });
    }

    // Remove DB row first so UI lists reflect instantly; then best-effort unlink.
    await db.delete(attachments).where(eq(attachments.id, attachmentId));
    try {
      const abs = path.join(process.cwd(), row.path);
      await fs.unlink(abs);
    } catch {
      // ignore missing files; DB is source of truth
    }

    return NextResponse.json({ ok: true, id: attachmentId });
  } catch (err) {
    console.error('DELETE /attachments error', err);
    return NextResponse.json({ error: 'Internal error' }, { status: 500 });
  }
}
<|MERGE_RESOLUTION|>--- conflicted
+++ resolved
@@ -3,11 +3,7 @@
 import path from 'path';
 import { randomUUID } from 'crypto';
 import { z } from 'zod';
-<<<<<<< HEAD
-import { eq, desc, sql, isNull, and } from 'drizzle-orm';
-=======
 import { eq, desc, and, isNull } from 'drizzle-orm';
->>>>>>> 5fb67662
 import { db } from '@/db/client';
 import { jobs, attachments, ATTACHMENT_KINDS, type AttachmentKind } from '@/db/schema';
 import {
